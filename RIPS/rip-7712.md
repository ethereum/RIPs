---
rip: 7712
title: Enable RIP-7560 transactions using a two-dimensional nonce
description: An RIP-7560 transaction modification that allows Smart Contract Accounts to define their own transaction sequencing
author: Vitalik Buterin (@vbuterin), Yoav Weiss (@yoavw), Alex Forshtat (@forshtat), Dror Tirosh (@drortirosh), Shahaf Nacson (@shahafn)
discussions-to: https://ethereum-magicians.org/t/rip-7712-multi-dimensional-256-bit-nonce-for-rip-7560-account-abstraction-transactions/20094
status: Draft
type: Standards Track
category: Core
created: 2023-09-01
requires: 7560
---

## Abstract

An RIP-7560 transaction modification that replaces the existing nonce-based sequencing mechanism
of Ethereum with an on-chain pre-deployed contract in order to provide Smart Contract Accounts
with the flexibility they need to support some advanced use cases.

## Motivation

The traditional nonce-based system provides guarantees of transaction ordering and replay protection,
but does so at the expanse of configurability.
Accounts are not able to express their intentions like "allow these three transactions to be mined in
whatever order" or "these two sets of transactions must have separate sequential nonces".

However, with Smart Contract Accounts this creates a bottleneck for some use-cases.
For example, Smart Contract Accounts designed to be operated by multiple participants simultaneously,
will require these participants to coordinate their transactions to avoid invalidating each other.

Another example when this can also be a limitation is a case where there are separate execution flows.
A configuration change may require multiple participants to co-sign a transaction but a regular operation does not.
With sequential nonces, all operations will have to be halted until the configuration change is executed.

Having a more agile ordering and replay protection system will significantly improve the user experience with RIP-7560.

Additionally, this change is required for the Native Account Abstraction to achieve feature parity and compatibility
with ERC-4337, as all ERC-4337 Smart Contract Accounts already use the solution described below.

## Specification

### Constants

| Name                     | Value |
|--------------------------|-------|
| AA_BASE_GAS_COST         | 15000 |
| AA_BASE_GAS_COST_RIP7712 | 10000 |

### Non-sequential nonce support

We propose an introduction of a `nonceKey` value used as a second dimension for the transaction `nonce` parameter.

The two-dimensional nonce value of the transaction is represented as `uint192 nonceKey || uint64 nonceSequence` value.
The contract account nonce is then defined as a mapping `address account => uint192 nonceKey => uint64 nonceSequence`.
This approach guarantees unique transaction nonce and hash but removes the requirement of nonces being sequential
numbers.

This two-dimensional nonce mechanism is exposed to the EVM in a `NonceManager` pre-deployed contract
located at the `AA_NONCE_MANAGER` address.

The two-dimensional nonce is [validated and incremented](#nonce-validation-frame) on-chain
as part of a `AA_TX_TYPE` transaction validation before the rest of the validation code.

### The old `nonce` account parameter use

The old 64-bit `nonce` account parameter is used when the `nonceKey` of the `AA_TX_TYPE` transaction is set to 0.
Notice that this also prevents the previously signed `AA_TX_TYPE` transactions from becoming valid again.

The old `nonce` account parameter remains in use for transactions initiated by EOAs and for the `CREATE` opcode.

It is not validated and not incremented when `sender` makes the `AA_TX_TYPE` transaction with `nonceKey != 0`.

### Modification on `AA_BASE_GAS_COST`

If an `AA_TX_TYPE` transaction is executed with nonceKey != 0, the NonceManager is called
to validate and increment the nonce, bypassing the use of the legacy nonce parameter.
In this scenario, the `AA_BASE_GAS_COST` is reduced to `AA_BASE_GAS_COST_RIP7712` to reflect the discounted gas cost.

### Deployment transaction

As [EIP-161](https://eips.ethereum.org/EIPS/eip-161) defines the rule by which the old `nonce` parameter of a contract
<<<<<<< HEAD
being created will be incremented by the execution of a `CREATE` OR `CREATE2` opcode, the old `nonce` shall be
incremented during the deployment `AA_TX_TYPE` transaction even in the case it uses a `nonceKey` parameter different from 0.

Whether `nonceKey` equals 0 or not, the old `nonce` parameter is only incremented **once** during the entire transaction,
=======
being created will be incremented by the execution of a `CREATE` OR `CREATE2` opcode.
This rule remains active and the old `nonce` parameter of the newly deployed account is to be
incremented during the deployment `AA_TX_TYPE` transaction.

During deployment, `nonceKey` must be 0, and the old `nonce` parameter is only incremented **once** during the entire transaction.
>>>>>>> 89c737ab
such that after the successful deployment `AA_TX_TYPE` transaction the `sender` will have an old `nonce` value of 1.


#### Nonce validation frame

Before the first validation frame is applied during the validation phase,
the `NonceManager` is invoked with the following data:

```
sender{20 bytes} nonceKey{24 bytes} nonceSeq{8 bytes}
```

The gas costs of this execution frame are counted towards the total for a transaction.

#### NonceManager Pseudocode

```

if evm.caller == AA_ENTRY_POINT:
    validate_increment()
else:
    get()

def get():
    if len(evm.calldata) != 44:
        evm.revert()

    // address sender, uint192 key
    address = to_uint160_be(evm.calldata[0:20])
    key = to_uint192_be(evm.calldata[20:44])

    nonce = storage.get(keccak(address, key))

    evm.return((key << 64) + nonce)

def validate_increment():

    address = to_uint160_be(evm.calldata[0:20])
    key = to_uint192_be(evm.calldata[20:44])
    nonce = to_uint64_be(evm.calldata[44:52])

    current_nonce = storage.get(keccak(address, key))

    if (nonce != current_nonce):
        evm.revert()

    storage.set(kecca
    k(address, key), current_nonce + 1)

```

#### NonceManager Bytecode and deployment

TODO.

## Rationale

### Creating a pre-deployed contract instead of modifying an account data structure

While there is no technical benefit to either option, allowing EVM code to control the nonce
seems to be a smaller change to the Ethereum protocol and is more aligned with the vision of Account Abstraction.

### Reducing the base gas cost for the `AA_TX_TYPE` transaction using two-dimensional nonce

Using a two-dimensional nonce means that the legacy nonce is not being used. 
However, since the `AA_BASE_GAS_COST` includes the cost for incrementing the legacy nonce, 
this amount should be discounted from the gas calculation. As discussed in the [deployment section](#deployment-transaction), 
the legacy nonce always starts from a non-zero value after account deployment. 

Therefore, the cost that should be reduced can be considered equivalent to the cost of a non-zero to non-zero `SSTORE`, 
which is defined as `5000` in [EIP-2200](https://eips.ethereum.org/EIPS/eip-2200).

## Backwards Compatibility

As actual `nonce` value was never observable inside the EVM, there should be no major complications caused by the
migration to a different nonce mechanism.

## Security Considerations

Smart Contract Accounts that need to enforce the sequence of transaction execution must apply appropriate restrictions
on the `nonceKey` value.

In order to require the incremental sequential `nonce` behaviour on-chain, the contracts
may choose to `require(nonceKey == 0)`.

## Copyright

Copyright and related rights waived via [CC0](../LICENSE.md).<|MERGE_RESOLUTION|>--- conflicted
+++ resolved
@@ -79,18 +79,11 @@
 ### Deployment transaction
 
 As [EIP-161](https://eips.ethereum.org/EIPS/eip-161) defines the rule by which the old `nonce` parameter of a contract
-<<<<<<< HEAD
-being created will be incremented by the execution of a `CREATE` OR `CREATE2` opcode, the old `nonce` shall be
-incremented during the deployment `AA_TX_TYPE` transaction even in the case it uses a `nonceKey` parameter different from 0.
-
-Whether `nonceKey` equals 0 or not, the old `nonce` parameter is only incremented **once** during the entire transaction,
-=======
 being created will be incremented by the execution of a `CREATE` OR `CREATE2` opcode.
 This rule remains active and the old `nonce` parameter of the newly deployed account is to be
 incremented during the deployment `AA_TX_TYPE` transaction.
 
 During deployment, `nonceKey` must be 0, and the old `nonce` parameter is only incremented **once** during the entire transaction.
->>>>>>> 89c737ab
 such that after the successful deployment `AA_TX_TYPE` transaction the `sender` will have an old `nonce` value of 1.
 
 
