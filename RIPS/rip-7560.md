---
rip: 7560
title: Native Account Abstraction
description: An account abstraction proposal that introduces consensus-layer protocol changes, instead of relying on higher-layer infrastructure.
author: Vitalik Buterin (@vbuterin), Yoav Weiss (@yoavw), Alex Forshtat (@forshtat), Dror Tirosh (@drortirosh), Shahaf Nacson (@shahafn)
discussions-to: https://ethereum-magicians.org/t/rip-7560-native-account-abstraction/16664
status: Draft
type: Standards Track
category: Core
created: 2023-09-01
requires: 7702
---

## Abstract

Combining the [EIP-2938](https://eips.ethereum.org/EIPS/eip-2938)
and [ERC-4337](https://eips.ethereum.org/EIPS/eip-4337)
into a comprehensive Native Account Abstraction proposal.

We propose splitting the Ethereum transaction scope into multiple steps: validations, execution,
and post-transaction logic.
Transaction validity is determined by the result of the validation steps of a transaction.

We further separate transaction validation for the purposes of authorization and the gas fee payment,
allowing contract B to pay gas for a transaction that will be executed from account contract A.

The benefits are in backward compatibility with the emerging ERC-4337 ecosystem while achieving the
long-term goal of Native Account Abstraction.

## Motivation

ERC-4337 can do a lot as a purely voluntary ERC. However, any of the out-of-protocol ways of achieving
Account Abstraction faces several drawbacks compared to native support. There are a few key areas where
it is weaker than a truly in-protocol solution:

* Extra gas overhead of ~42k for a basic `UserOperation` compared to ~21k for a basic transaction.

* Less benefit from in-protocol censorship resistance techniques such as crLists, which target transactions
  and would miss `UserOperations`.

* Relying on a significantly smaller set of participating nodes and non-standard RPC methods like
  `eth_sendRawTransactionConditional`.

* Inability to use `tx.origin` or contracts that rely on it as it returns the meaningless address of a bundler.

EIP-2938 defines a very mature alternative approach to Account Abstraction. However, it does not translate
well to the architecture of ERC-4337 that is being used in production without any protocol changes.
Therefore, the implementation of EIP-2938 will not benefit as much from the production experience gained by using
ERC-4337 and from maintaining backward compatibility with it.

There is also a possibility that at some point in the future, all EOAs on Ethereum will be replaced with pre-deployed
smart contracts. This, however, is impossible without an addition of Native Account Abstraction to the protocol.

## Specification

### Constants

| Name                   | Value               |
|------------------------|---------------------|
| FORK_BLOCK             | TBD                 |
| AA_TX_TYPE             | TBD                 |
| AA_ENTRY_POINT         | `address(7560)`     |
| AA_SENDER_CREATOR      | `address(ffff7560)` |
| AA_BASE_GAS_COST       | 15000               |
| VERSION                | 1                   |
| MAX_CONTEXT_SIZE       | 65536               |
| MAX_REVERT_REASON_SIZE | 1024                |


### Definitions

* *Transaction*:
  An action initiated by an account and represented by a set of input parameters.
  This action will change the state of the Ethereum blockchain when it is included in a block.
* *RIP-7560 Transaction*:
  An action initiated by a Smart Contract Account and represented with
  an [EIP-2718](https://eips.ethereum.org/EIPS/eip-2718) compatible Transaction Envelope object.
* *RIP-7560 Call Frame*:
  A single atomic element of EVM code execution,
  represented by a single top-level call to a specific address with a given data.
  An RIP-7560 call frame may contain inner call frames as well, but they are not referred to as "RIP-7560 call frames".
  An RIP-7560 call frame may either succeed or revert.
* *RIP-7560 Transaction Phase*:
  A set of RIP-7560 Call Frames that form a single step in an RIP-7560 Transaction flow.
  There are two phases in an RIP-7560 Transaction: *validation* and *execution*.
* *Paymaster*:
  A smart contract whose sole role in an RIP-7560 Transaction is to pay for its gas.

### New Transaction Type

A new [EIP-2718](https://eips.ethereum.org/EIPS/eip-2718) transaction with type AA_TX_TYPE is introduced.
Transactions of this type are referred to as
"AA transactions". Their payload should be interpreted as:

```

0x04 || 0x00 || rlp([
  chainId,
  nonceKey, nonceSequence,
  sender,
  deployer, deployerData,
  paymaster, paymasterData,
  executionData,
  builderFee,
  maxPriorityFeePerGas, maxFeePerGas,
  validationGasLimit, paymasterValidationGasLimit, paymasterPostOpGasLimit
  callGasLimit,
  accessList,
<<<<<<< HEAD
=======
  authorizationList,
>>>>>>> d8aa0bd1
  authorizationData
])

```

<<<<<<< HEAD
=======
```
authorizationList = [[chain_id, address, nonce, y_parity, r, s], ...]
```


>>>>>>> d8aa0bd1
The base gas cost of this transaction is set to `AA_BASE_GAS_COST` instead of 21000 to reflect the lack of "intrinsic"
ECDSA signature verification.

The `authorizationList` parameter has the exact same behaviour as defined by the
[EIP-7702](https://eips.ethereum.org/EIPS/eip-7702).

### Definition of the RIP-7560 Transaction:

The following table represents a full list of fields of an RIP-7560 transaction:

| Name                          | Type           | Description                                                                         |
|-------------------------------|----------------|-------------------------------------------------------------------------------------|
| sender                        | DATA, 20 Bytes | Address of the Smart Contract Account making the transaction                        |
| deployer                      | DATA, 20 Bytes | Address of the Deployer - account factory contract (optional)                       |
| deployerData                  | DATA           | Data that is provided to the Deployer contract (if `deployer` is set)               |
| paymaster                     | DATA, 20 Bytes | Address of the Paymaster contract (optional)                                        |
| paymasterData                 | DATA           | Data that is provided to the Paymaster contract (if `paymaster` is set)             |
| executionData                 | DATA           | Data that is provided to the Account contract for execution                         |
| nonceKey                      | QUANTITY       | A 192 bit nonce key. Use of `nonceKey != 0` is defined in RIP-7712.                 |
| nonceSequence                 | QUANTITY       | A 64 bit nonce sequence. Use of `nonceKey != 0` is defined in RIP-7712.             |
| builderFee                    | QUANTITY       | Value passed from sender or paymaster to the `coinbase`                             |
| maxPriorityFeePerGas          | QUANTITY       | The maximum gas price to be included as a tip to the validator                      |
| maxFeePerGas                  | QUANTITY       | The maximum fee per unit of gas                                                     |
| validationGasLimit            | QUANTITY       | Gas provided for the transaction account validation frame                           |
| paymasterValidationGasLimit   | QUANTITY       | Gas provided for the transaction paymaster validation frame (if `paymaster` is set) |
| paymasterPostOpGasLimit       | QUANTITY       | Gas provided for the transaction paymaster `postOp` frame (if `paymaster` is set)   |
| callGasLimit                  | QUANTITY       | Gas provided for the transaction RIP-7560 execution call frame                      |
| accessList                    | OBJECT         | An EIP-2930 compatible Access List structure                                        |
| EIP-7702 authorizations (WIP) | ARRAY          | An EIP-7702 compatible list of contracts injected into EOAs                         |
| authorizationData             | DATA           | Data that will be used by the Account to verify transaction                         |

### Definition of the RIP-7560 Transaction Receipt:

A transaction receipt object shape is modified to support the RIP-7560 transaction receipts.

| Name                         | Type             | Description                                                                                                                          |
|------------------------------|------------------|--------------------------------------------------------------------------------------------------------------------------------------|
| sender                       | DATA, 20 Bytes   | Address of the sender of this transaction                                                                                            |
| paymaster                    | DATA, 20 Bytes   | Address of the Paymaster if it is paying for the transaction, `null` otherwise                                                       |
| deployer                     | DATA, 20 Bytes   | Address of the Deployer if it is included in the transaction, `null` otherwise                                                       |
| senderCreationGasUsed        | QUANTITY         | The amount of gas actually used by the sender deployment frame, or zero if frame not executed                                        |
| senderValidationGasUsed      | QUANTITY         | The amount of gas actually used by the sender validation frame                                                                       |
| paymasterValidationGasUsed   | QUANTITY         | The amount of gas actually used by the paymaster validation frame, or zero if frame not executed                                     |
| executionGasUsed             | QUANTITY         | The amount of gas actually used by the RIP-7560 execution call frame                                                                 |
| postOpGasUsed                | QUANTITY         | The amount of gas actually used by the paymaster `postOp` frame, or zero if frame not executed                                       |
| executionStatus              | QUANTITY         | 0 (success), 1 (execution reverted), 2 (`postOp` reverted), 3 (both execution and `postOp` reverted) status of the execution frame   |
| validationLogs               | ARRAY            | Array of log objects, which this transaction'S VALIDATION FRAME generated.                                                           |
| transactionHash              | DATA, 32 Bytes   | Hash of the transaction.                                                                                                             |
| transactionIndex             | QUANTITY         | Integer of the transactions index position in the block.                                                                             |
| blockHash                    | DATA, 32 Bytes   | Hash of the block where this transaction was in.                                                                                     |
| blockNumber                  | QUANTITY         | Block number where this transaction was in.                                                                                          |
| cumulativeGasUsed            | QUANTITY         | The total amount of gas used when this transaction was executed in the block.                                                        |
| effectiveGasPrice            | QUANTITY         | The sum of the base fee and tip paid per unit of gas.                                                                                |
| gasUsed                      | QUANTITY         | The amount of gas used by this specific transaction alone.                                                                           |
| logs                         | ARRAY            | Array of log objects, which this transaction'S EXECUTION FRAME generated.                                                            |
| logsBloom                    | DATA, 256 Bytes  | Bloom filter for light clients to quickly retrieve related logs.                                                                     |
| type                         | QUANTITY         | Integer of the transaction type                                                                                                      |

### Gas fees are charged directly from the contract balance

The maximum gas cost of the `AA_TX_TYPE` transaction is defined as:

```

maxPossibleGasCost = AA_BASE_GAS_COST +
  validationGasLimit +
  paymasterValidationGasLimit +
  callGasLimit +
  paymasterPostOpGasLimit

```

If `paymaster` is not specified, the `maxPossibleGasCost` is charged up-front, before any computation is done in any
execution frame, from the balance of the `sender` address.
If `paymaster` is specified, the gas cost is charged from its balance.
The transaction is invalid if the balance of the account that is being pre-charged,
whether it is a `sender` or a `paymaster`, is insufficient.
After the transaction finishes its execution, the address that was pre-charged may receive a gas refund.

The meanings of the `maxPriorityFeePerGas` and `maxFeePerGas` are unchanged from how they are defined in the
[EIP-1559](https://eips.ethereum.org/EIPS/eip-1559).

### Gas fees charged for transaction input

For all the existing transaction types, G_txdatazero (4 gas) and G_txdatanonzero (16 gas) per byte is
charged for the `data` parameter.

Transaction Type AA_TX_TYPE introduces the following dynamic length inputs: `executionData`, `paymasterData`,
`deployerData`, `authorizationData`. Each of these parameters' gas cost is counted towards transaction data cost.
This transaction data gas cost is referred to as `calldataGasUsed` and is subtracted from the `validationGasLimit`
before execution of the transaction.
The transaction is considered INVALID if `validationGasLimit` is smaller than `calldataGasUsed`.

### Builder Fee

As we need to account for an additional off-chain work that block builders have to perform to
include `AA_TX_TYPE` transactions in their blocks, as well as a potential L1 gas cost for builders
operating on L2 rollups, and given that this work does not correspond to the amount of gas spent on
validation and is not linked to the gas price, the `sender` may decide
to pay an extra `builderFee` as a "tip" to the block builder.

This value is denominated in wei and is passed from the `sender`, or the `paymaster` if it is specified,
to the `coinbase` of the current block as part of the gas pre-charge.

### Multiple execution frames for a single transaction

All existing transaction types only have an implicit validation phase where balance, nonce, and signature are checked,
and a single top-level execution frame with
`tx.origin == msg.sender` which is the address that is determined by a transaction ECDSA signature.

When processing a transaction of type `AA_TX_TYPE`, however, multiple execution frames will be created.
The full list of possible frames tries to replicate the ERC-4337 flow:

1. Validation Phase
   * `sender` deployment frame (once per account)
   * `sender` validation frame (required)
   * `paymaster` validation frame (optional)
2. Execution Phase
   * `sender` execution frame (required)
   * `paymaster` post-transaction frame (optional)

All execution frames in the "Validation Phase" must be completed successfully without reverting, and
both `sender` and `paymaster` validation frames must include a call to a corresponding `AA_ENTRY_POINT`
approval callback functions
in order for the transaction to be considered valid for a given position in a block.

In all top-level frames, the global variables have the following meaning:

| Opcode Name | Solidity Equivalent | Value                                                                         |
|-------------|---------------------|-------------------------------------------------------------------------------|
| `CALLER`    | `msg.sender`        | The `AA_ENTRY_POINT` address. `AA_SENDER_CREATOR` for the "deployment frame". |
| `ORIGIN`    | `tx.origin`         | The transaction `sender` address                                              |
| `CALLDATA*` | `msg.data`          | The transaction data is set to inputs of the corresponding frame              |

### Transaction execution context

Note that some behaviours in the EVM depend on the transaction context. These behaviours are:
1. Costs of the SSTORE opcode per [EIP-2200](../eip-2200)
2. Costs of accessing cold addresses and slots per [EIP-2929](../eip-2929)
3. Values available within the transient storage per [EIP-1163](../eip-1163)
4. Maximum amount of gas refund assigned after the execution per [EIP-3529](../eip-3529)
5. Availability of the SELFDESTRUCT opcode per [EIP-6780](../eip-6780)

These features are not affected by the separation of the transaction into multiple frames.
Meaning, for example, that a value set with TSTORE in one frame will remain available in the next one.

#### Sender deployment frame

The `deployer` address is invoked with the `deployerData` as call data input from the `AA_SENDER_CREATOR` address.

The gas limit of this frame is set to `validationGasLimit`.
The amount of gas used by this frame is referred to as `senderCreationGasUsed`.

The sender deployment frame MUST result in the `sender` address becoming
initialized with contract code.

#### Sender validation frame

We define the following Solidity struct to represent the AA transaction on-chain:

```solidity

struct TransactionTypeRIP7560 {
    address sender;
    address deployer;
    address paymaster;
    uint256 nonceKey;
    uint256 nonceSequence;
    uint256 builderFee;
    uint256 maxFeePerGas;
    uint256 maxPriorityFeePerGas;
    uint256 validationGasLimit;
    uint256 paymasterValidationGasLimit;
    uint256 paymasterPostOpGasLimit;
    uint256 callGasLimit;
    bytes deployerData;
    bytes paymasterData;
    bytes executionData;
    bytes authorizationData;
<<<<<<< HEAD
=======
    address[] authorizationList;
    bool[] authorizationListStatus;
>>>>>>> d8aa0bd1
}

```

Note that the `authorizationList` struct parameter only includes the list of addresses recovered from each element
of the RLP-encoded transaction payload.

As there is a gas cost associated with providing any element of the `authorizationList` regardless of its validity,
and in order to avoid repeated `ecrecover` executions in on-chain validation,
we introduce the `authorizationListStatus` struct parameter.
Its elements contain `true` for entries that did result in setting the EOA code, and `false` otherwise.

We then define the following Solidity method and the `sender` of the transaction is invoked with the corresponding data:

```solidity

function validateTransaction(uint256 version, bytes32 txHash, bytes transaction) external;

```

The gas limit of this frame is set to `validationGasLimit - senderCreationGasUsed - calldataGasUsed`.\
<<<<<<< HEAD
The `transaction` parameter is interpreted as an ABI encoding of `TransactionType4`.\
=======
The `transaction` parameter is interpreted as an ABI encoding of `TransactionTypeRIP7560`.\
>>>>>>> d8aa0bd1
The `txHash` parameter represents the hash of the AA_TX_TYPE transaction with empty `authorizationData`,
as defined in section
[Calculation of Transaction Type AA_TX_TYPE hash](#calculation-of-transaction-type-aatxtype-hash).\
The `version` parameter is added in order to maintain the Solidity method ID in case of changes to this struct
in future revisions of this EIP.

The amount of gas used by this frame is referred to as `senderValidationGasUsed`.

We then define the following Solidity methods as an `AA_ENTRY_POINT` approval callback function:

```solidity
function acceptAccount(uint256 validAfter, uint256 validUntil) external;
```

```solidity
function sigFailAccount(uint256 validAfter, uint256 validUntil) external;
```

Calls to the `AA_ENTRY_POINT` approval callbacks have the following meaning:

- `acceptAccount` - This callback is called by the account after it verified the transaction and agreed to pay for its execution.
- `sigFailAccount` - This callback is called by the account if the transaction is syntactically valid,
but the `authorizationData` is incorrect.\
Note that this callback is used during gas estimation and does **not** indicate a valid transaction.

The parameters passed to the callback functions have the following meaning:

- **validAfter** - a timestamp. The transaction is valid only after this time.
- **validUntil** - a timestamp. The transaction is valid only up to this time. Zero is a special value meaning "valid indefinitely".

The account MUST make exactly one call to the `AA_ENTRY_POINT` to be considered valid.
Any other outcome, such as the account not making any calls to the `AA_ENTRY_POINT` callbacks,
making any call other than `acceptAccount`,
making multiple calls to the `AA_ENTRY_POINT`,
or causing a reverted execution is considered to fail validation,
and the transaction is rejected and not included on-chain.

#### Paymaster validation frame

The `paymaster` of the transaction, if specified, is invoked with the following data:

```solidity
function validatePaymasterTransaction(uint256 version, bytes32 txHash, bytes transaction) external;
```

The gas limit of this frame is set to `paymasterValidationGasLimit`.

The amount of gas used by this frame is referred to as `paymasterValidationGasUsed`.

- The `version` parameter is `VERSION`
<<<<<<< HEAD
- The `transaction` parameter is interpreted as an ABI encoding of `TransactionType4`.\
=======
- The `transaction` parameter is interpreted as an ABI encoding of `TransactionTypeRIP7560`.\
>>>>>>> d8aa0bd1
- The `txHash` parameter represents the hash of the AA_TX_TYPE transaction with empty `authorizationData`,
as defined in section
[Calculation of Transaction Type AA_TX_TYPE hash](#calculation-of-transaction-type-aatxtype-hash).


We then define the following Solidity methods as an `AA_ENTRY_POINT` approval callback function:

```solidity
function acceptPaymaster(uint256 validAfter, uint256 validUntil, bytes context);
```

```solidity
function sigFailPaymaster(uint256 validAfter, uint256 validUntil, bytes context);
```

Calls to the `AA_ENTRY_POINT` approval callbacks have the following meaning:

- `acceptPaymaster` - This callback is called by the paymaster after it verified the transaction and agrees to pay for its execution.
- `sigFailPaymaster` - This callback is called by the paymaster if its `paymasterData` is expected to contain
  some kind of signature, but it does not contain a valid one.\
  Note that this callback is used during gas estimation and does **not** indicate a valid transaction.

The parameters passed to the callback functions have the following meaning:

- `validAfter`, `validUntil` - same as defined in `acceptAccount`
- `context` - optional byte array provided by the paymaster contract, which is later passed to `postPaymasterTransaction`.
The length of this value MUST NOT exceed `MAX_CONTEXT_SIZE` bytes.


The paymaster MUST make exactly one call to the `AA_ENTRY_POINT` to be considered valid.
Any other outcome, such as the paymaster not making any calls to the `AA_ENTRY_POINT` callbacks,
making any call other than `acceptPaymaster`,
making multiple calls to the `AA_ENTRY_POINT`,
or causing a reverted execution is considered to fail validation,
and the transaction is rejected and not included on-chain.

#### Sender execution frame

The `sender` address is invoked with `executionData` input.

The gas limit of this frame is set to `callGasLimit`.\
Calculation of the `calldataGasUsed` value is defined in the
[Gas fees charged for transaction input](#gas-fees-charged-for-transaction-input) section.\
The amount of gas used by this frame is referred to as `gasUsedByExecution`.

The validation frames do not revert even if the execution frame reverts.
The `postPaymasterTransaction` may still be called with a `success: false` flag.

#### Paymaster post-transaction frame

After the sender execution frame is over the `paymaster` may need to perform some post-transaction logic,
for instance to perform some kind of cleanup or bookkeeping.
If the gas payment validation frame provided a non-zero `context` in the `acceptPaymaster` callback,
the `paymaster` is invoked again with the following inputs:

```solidity

function postPaymasterTransaction(bool success, uint256 actualGasCost, bytes context) external;

```

- `success` indicates whether this transaction's execution frame completed without revert.
- `actualGasCost` parameter is the actual amount of gas spent by the paymaster for this transaction up to this point. Note that it does not include the gas cost of the `postPaymasterTransaction` function itself.

The gas limit of this frame is set to `paymasterPostOpGasLimit`.

Revert in the `postPaymasterTransaction` frame reverts the transaction's execution frame as well.
The gas fees charged from the `paymaster` will include the validation frames and also gas cost of the reverted execution frame and postPaymasterTransaction frame.

### System Transaction Events

We define the following system-level events that are emitted as part of an RIP-7560 transaction:

```solidity
    event RIP7560TransactionEvent(
        address indexed sender,
        address indexed paymaster,
        address indexed deployer,
        uint256 nonce,
        uint256 executionStatus
    );

    event RIP7560TransactionRevertReason(
        address indexed sender,
        uint256 nonce,
        bytes revertReason
    );

    event RIP7560TransactionPostOpRevertReason(
        address indexed sender,
        address indexed paymaster,
        uint256 nonce,
        bytes revertReason
    );
```

* `RIP7560TransactionEvent` event is emitted in the end of each RIP-7560 transaction.

* `RIP7560TransactionRevertReason` event is emitted if the RIP-7560 transaction's execution frame
  has reverted with a non-zero length return data.

* `RIP7560TransactionPostOpRevertReason` event is emitted if the RIP-7560 transaction Paymaster's "postOp" call
  has reverted with a non-zero length return data.

The bytes array returned as the `revertReason` parameter is truncated to its maximum length of `MAX_REVERT_REASON_SIZE`.
Any data returned above that length will not be observable in a transaction receipt.

The gas cost of System Transaction Events is not charged separately and is covered by the `AA_BASE_GAS_COST`
of a transaction.

The values for the `executionStatus` are the following:

* `success` = 0
* `executionFailure` = 1
* `postOpFailure` = 2
* `executionAndPostOpFailure` = 3

### Execution flow diagram

The execution flow determined by an Account Abstraction Transaction is visualised by the following flow diagram:

![](../assets/rip-7560/flow_diagram.png)
*Execution flow for the Native Account Abstraction Transactions*

### Execution layer transaction validation

On the execution layer, the transaction validity conditions for a block are extended as follows:

```go

func validateAccountAbstractionTransaction(tx *Transaction) {
    assert !(sender.code.length > 0 && deployer != address(0))

    if (sender.code.length == 0 && deployer != address(0)) {
        calldataGasUsed := calculateCallDataGasUsed(tx)
        retDeployer, error := evm.Call(
            from: AA_SENDER_CREATOR,
            to: deployer,
            input: deployerData,
            gas: validationGasLimit - calldataGasUsed)
        assert error == nil
        assert sender.code.length > 0
    }

    senderInput := ABI.encodeWithSelector('validateTransaction', tx, tx.hash);
    callbackParamsSender, error := evm.Call(
        from: AA_ENTRY_POINT,
        to: sender,
        input: senderInput,
        gas: validationGasLimit - retDeployer.gasUsed)
    assert error == nil
    assert callbackParamsSender != nil
    assert Date.now() <= callbackParamsSender.validUntil
    assert Date.now() >= callbackParamsSender.validAfter
    assert callbackParamsSender.isValidAuthorizationData

    if (paymaster != address(0)) {
        paymasterInput := ABI.encodeWithSelector('validatePaymasterTransaction', tx, tx.hash)
        callbackParamsPaymaster, error := evm.Call(
            from: AA_ENTRY_POINT,
            to: paymaster,
            input: paymasterInput,
            gas: paymasterValidationGasLimit)
        assert error == nil
        assert callbackParamsPaymaster != nil
        assert Date.now() <= callbackParamsPaymaster.validUntil
        assert Date.now() >= callbackParamsPaymaster.validAfter
        assert callbackParamsPaymaster.isValidAuthorizationData
    }
}

```

In order to defend from DoS attack vectors, the block builders SHOULD consider
the opcode banning and storage access rules described in [ERC-7562](https://eips.ethereum.org/EIPS/eips/eip-7562).

[Block validation](#execution-layer-block-validation) takes roughly the same amount of work as without AA transactions.
In any case, validation must execute the entire block in order to verify the state change.
During this execution, it currently verifies signatures, nonces, and gas payment.
With Account Abstraction, it will also verify that all the validation frames were successful.
There is a slight increase in required memory mostly used to store the `context` value that is passed from
the `paymaster` validation frame to its post-transaction frame.

As long as all transaction validation steps execute successfully and provide correct values
to their `AA_ENTRY_POINT` callbacks, the block is considered valid.
Block builders who are willing to relax the rules applied to the validation frames MAY do so.

### Transaction flow diagram

Zooming into a single transaction, the validation part of an AA transaction may include multiple execution frames:

![](../assets/rip-7560/zoom_into_transaction.png)
*Frames within a single Native Account Abstraction Transaction within a block*

### Transaction validity time range parameters

The `Paymaster validation frame` and the `Sender validation frame` each provide values for `validUntil` and `validAfter`.

These values allow the `sender` and `paymaster` contracts to specify
a time range for the blocks the transaction will be valid for.

Transaction cannot be included in a block outside of this time range.
If included, such a block is considered invalid.

Passing `validUntil = 0` and `validAfter = 0` disables the check.

### Calculation of Transaction Type AA_TX_TYPE hash

```

keccak256(AA_TX_TYPE || 0x00 || rlp(transaction_payload)

```

Note that the `chainId`, `accessList` and `authorizationList` parameters are included in the transaction hash
calculation but are not available on-chain as part of the `TransactionTypeRIP7560` struct.

In order to calculate the transaction hash that will be used during the signing of the transaction and validation of
the transaction signature by the `sender`, the value of the `authorizationData` parameter is considered to be an empty
byte array.

## Rationale

### Using Solidity method selectors in a Core EIP

The contracts that have a role in this Account Abstraction proposal, such as `sender` or `paymaster`,
MUST know which code to execute and understand the calldata provided to them in order to validate the transaction.

We argue that the most straightforward implementation is to rely on Solidity 4-byte method selectors as it is an
established de-facto standard.

### Calling the `deployer` from the `AA_SENDER_CREATOR` address

It is important that the `deployer` is **not** invoked from the `AA_ENTRY_POINT` but from the `AA_SENDER_CREATOR`.

This is necessary to guarantee that `AA_ENTRY_POINT` may never initiate a call to a `sender` execution function
without first completing a successful validation.
Without this protection, as we do not control the `deployerData` field, it may be constructed to look like
a legitimate call from the `AA_ENTRY_POINT` to the `sender`.

### Usage of `AA_ENTRY_POINT` approval callbacks

The successful validation frame execution in the context of a smart contract leads to a transaction gas payment.
It is important to prevent any unsuspecting contract from being tricked into "accepting" an
RIP-7560 transaction validation, which may lead to this contract being drained.

To do so we require specific call to the `AA_ENTRY_POINT` address to indicate RIP-7560 transaction acceptance.

### The Usage of `sigFailAccount` and `sigFailPaymaster` for `authorizationData` check failure

This callback is called by an account or a paymaster during their respective validation frames if they can verify
all relevant details of the transaction except for the transaction `authorizationData`.

This callback is used during gas estimation, and it helps wallet and apps to determine the gas used by the validation
process before generating any real signatures.\
The transaction is expected to consume the same amount of gas when updated with a valid `authorizationData`.
<<<<<<< HEAD
=======

### System Transaction Events

These events are equivalents to the events emitted by the `EntryPoint.sol` contract in ERC-4337.
They provide a set of features that are not generally available through an existing Ethereum API.

Among those are the ability to fetch recent transactions initiated by a given `sender`, `paymaster` or `factory`,
as well as observing a transaction revert reasons for included transactions.

It is very likely that existing ERC-4337 infrastructure depends on these events for its basic functions,
so we retain these events in RIP-7560 as well.
>>>>>>> d8aa0bd1

## Backwards Compatibility

This EIP preserves most of the design elements established by the ERC-4337. This allows the same client code and smart
contracts to be used in both systems with minimal to no modifications, while providing significant UX improvements.

Existing contracts are not significantly affected by the change.
The assumption that `tx.origin` is guaranteed to be an EOA is no longer valid.
The assumption that `tx.origin` is the address that pays for the current transaction is no longer valid as well.

Any code that expects a single top-level execution frame for an Ethereum transaction will have to accommodate
the new transaction type.

[EIP-3607](https://eips.ethereum.org/EIPS/eip-3607) introduces a ban on transactions from senders with deployed code.
This limitation does not apply to AA_TX_TYPE transactions.

### Migration path for existing ERC-4337 projects and further roadmap

#### Existing bundlers can co-exist on the network

The ERC-4337 is not a protocol change and may remain operational in parallel to this EIP indefinitely.
Given the similarity to ERC-4337, the same block builders may easily support both ERC-4337 and `AA_TX_TYPE` transactions.

#### Accounts need to upgrade their `EntryPoint` to an adapter contract

The team behind ERC-4337 will provide a reference implementation of a contract converting
the ABI of the `paymaster` and `sender` contracts. This adapter can be set as a trusted
`EntryPoint` address by the ERC-4337 contracts.

#### Supporting ERC-4337 RPC calls as a compatibility layer

The `sender` contracts MAY support both ERC-4337 and `AA_TX_TYPE` transactions during a transition period,
as long as this EIP may be adopted by some chains and not by others.

## Security Considerations

This EIP creates a complex and sophisticated mechanism and aims to expand the usage of Smart Contract Accounts.
All of it creates a lot of new risk vectors and attack surfaces.

The following is a non-exhaustive list of known security considerations regarding Native Account Abstraction.

### Directly charging the balance of a contract

This EIP adds a new way for a smart contract to have its balance charged simply by making a valid callback call
to the `AA_ENTRY_POINT` address from a
function with method ID that corresponds to `validateTransaction`, `validatePaymasterTransaction`.

This creates a new kind of risk for contracts that accidentally or maliciously contain such methods but are not public
about the fact that these contracts can be used as a `sender` or a `paymaster` in an `AA_TX_TYPE` transaction.

This concern is mitigated by requiring these contracts to call `acceptAccount` or `acceptPaymaster` callbacks
on the `AA_ENTRY_POINT` address, which makes contracts' interaction with the `AA_ENTRY_POINT` address explicit.
Code reviewers should be aware of this feature of RIP-7560 transactions.

### Observing revert reasons in a validation frame

Existing transaction types get included in a block even if reverted and provide a revert reason for debugging purposes.
There is a very short list of things that can cause a transaction not to be included on-chain:

* low gas fee
* insufficient balance
* invalid nonce
* censorship

This is not the case for reverts that occur in the validation phase of an `AA_TX_TYPE` transaction.
In order to address this developers should track the validity of these transactions being signed and are encouraged
to rely on the `validUntil` time range parameter to guarantee a transaction that has not been included in the intended time
will not become valid again unexpectedly for the user who had sent it.

### Denial of Service attacks on the block builder

It is important to consider the ability of the block builder to fill the block with transactions in the allotted time.

In terms of block validity, all validation and RIP-7560 execution call frames may read and write any state when included in the block.
This means that transactions are technically able to invalidate each other.

Block builders may face a risk of having multiple eligible
transactions being invalidated by a single transaction once they include it in a block, causing the Denial of Service.
Sequencer-like block builders do not have such a risk as long as they process incoming transactions
in the order they are received.

As part of the mitigation, the AA transactions SHOULD be bound by storage access rules to avoid
DoS on block builders.
These rules are defined in [ERC-7562](https://eips.ethereum.org/EIPS/eips/eip-7562).

The full mitigation may be achieved by separating the validation from into a separate context as described in the
[RIP-xxxx](./rip-xxxx.md).

### Atomic "validate and execute" fallback function

We recommend that Smart Contract Account developers make sure that users will be able to control their accounts
even in the event of `AA_TX_TYPE` transactions becoming unavailable for whatever reason.

This can be easily achieved by providing a public function that includes calls to both the validation and execution
handlers of the Smart Contract Account.

## Copyright

Copyright and related rights waived via [CC0](../LICENSE.md).<|MERGE_RESOLUTION|>--- conflicted
+++ resolved
@@ -106,23 +106,17 @@
   validationGasLimit, paymasterValidationGasLimit, paymasterPostOpGasLimit
   callGasLimit,
   accessList,
-<<<<<<< HEAD
-=======
   authorizationList,
->>>>>>> d8aa0bd1
   authorizationData
 ])
 
 ```
 
-<<<<<<< HEAD
-=======
 ```
 authorizationList = [[chain_id, address, nonce, y_parity, r, s], ...]
 ```
 
 
->>>>>>> d8aa0bd1
 The base gas cost of this transaction is set to `AA_BASE_GAS_COST` instead of 21000 to reflect the lack of "intrinsic"
 ECDSA signature verification.
 
@@ -302,11 +296,8 @@
     bytes paymasterData;
     bytes executionData;
     bytes authorizationData;
-<<<<<<< HEAD
-=======
     address[] authorizationList;
     bool[] authorizationListStatus;
->>>>>>> d8aa0bd1
 }
 
 ```
@@ -328,11 +319,7 @@
 ```
 
 The gas limit of this frame is set to `validationGasLimit - senderCreationGasUsed - calldataGasUsed`.\
-<<<<<<< HEAD
-The `transaction` parameter is interpreted as an ABI encoding of `TransactionType4`.\
-=======
 The `transaction` parameter is interpreted as an ABI encoding of `TransactionTypeRIP7560`.\
->>>>>>> d8aa0bd1
 The `txHash` parameter represents the hash of the AA_TX_TYPE transaction with empty `authorizationData`,
 as defined in section
 [Calculation of Transaction Type AA_TX_TYPE hash](#calculation-of-transaction-type-aatxtype-hash).\
@@ -383,11 +370,7 @@
 The amount of gas used by this frame is referred to as `paymasterValidationGasUsed`.
 
 - The `version` parameter is `VERSION`
-<<<<<<< HEAD
-- The `transaction` parameter is interpreted as an ABI encoding of `TransactionType4`.\
-=======
 - The `transaction` parameter is interpreted as an ABI encoding of `TransactionTypeRIP7560`.\
->>>>>>> d8aa0bd1
 - The `txHash` parameter represents the hash of the AA_TX_TYPE transaction with empty `authorizationData`,
 as defined in section
 [Calculation of Transaction Type AA_TX_TYPE hash](#calculation-of-transaction-type-aatxtype-hash).
@@ -644,8 +627,6 @@
 This callback is used during gas estimation, and it helps wallet and apps to determine the gas used by the validation
 process before generating any real signatures.\
 The transaction is expected to consume the same amount of gas when updated with a valid `authorizationData`.
-<<<<<<< HEAD
-=======
 
 ### System Transaction Events
 
@@ -657,7 +638,6 @@
 
 It is very likely that existing ERC-4337 infrastructure depends on these events for its basic functions,
 so we retain these events in RIP-7560 as well.
->>>>>>> d8aa0bd1
 
 ## Backwards Compatibility
 
